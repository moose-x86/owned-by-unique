/**
 * The MIT License (MIT)
 *
 * Copyright (c) 2017 Przemyslaw Wos
 *
 * Permission is hereby granted, free of charge, to any person obtaining a copy
 * of this software and associated documentation files (the "Software"), to deal
 * in the Software without restriction, including without limitation the rights
 * to use, copy, modify, merge, publish, distribute, sublicense, and/or sell
 * copies of the Software, and to permit persons to whom the Software is
 * furnished to do so, subject to the following conditions:
 *
 * The above copyright notice and this permission notice shall be included in
 * all copies or substantial portions of the Software.
 *
 * THE SOFTWARE IS PROVIDED "AS IS", WITHOUT WARRANTY OF ANY KIND, EXPRESS OR
 * IMPLIED, INCLUDING BUT NOT LIMITED TO THE WARRANTIES OF MERCHANTABILITY,
 * FITNESS FOR A PARTICULAR PURPOSE AND NONINFRINGEMENT. IN NO EVENT SHALL THE
 * AUTHORS OR COPYRIGHT HOLDERS BE LIABLE FOR ANY CLAIM, DAMAGES OR OTHER
 * LIABILITY, WHETHER IN AN ACTION OF CONTRACT, TORT OR OTHERWISE, ARISING FROM,
 * OUT OF OR IN CONNECTION WITH THE SOFTWARE OR THE USE OR OTHER DEALINGS IN
 * THE SOFTWARE.
**/
#include <gtest/gtest.h>
#include <gmock/gmock.h>

#include "owned_pointer.hpp"
#include "gmock_macros_for_unique_ptr.hpp"

using namespace ::pobu;
using namespace ::testing;

class owned_pointer_ut : public ::testing::Test
{
protected:
  struct simple_base_class
  {
    virtual ~simple_base_class() = default;
  };

  struct destruction_test_mock : public simple_base_class
  {
    int x;
    destruction_test_mock(int y = 1) : x(y) {}

    MOCK_METHOD0(die, void());
    virtual ~destruction_test_mock(){ x = 0; die(); }
  };

  struct mock_interface
  {
    virtual int test(const std::unique_ptr<simple_base_class>) const = 0;
    virtual ~mock_interface() = default;
  };

  struct mock_class : public mock_interface
  {
    MOCK_UNIQUE_CONST_METHOD1(test, int(const std::unique_ptr<simple_base_class>));
  };

  typedef StrictMock<destruction_test_mock> test_mock;

  template<typename T> void assert_that_operators_throw(const owned_pointer<T> &p)
  {
    ASSERT_TRUE(p.expired());
    ASSERT_THROW(*p, ptr_is_already_deleted);
    ASSERT_THROW(p.get(), ptr_is_already_deleted);
    ASSERT_THROW(p.operator->(), ptr_is_already_deleted);
  }

  template<typename T> void assert_that_operators_dont_throw(const owned_pointer<T> &p)
  {
    ASSERT_FALSE(p.expired());
    ASSERT_NO_THROW(*p);
    ASSERT_NO_THROW(p.get());
    ASSERT_NO_THROW(p.operator->());
  }

  template<typename T> void assert_that_get_unique_throws(const owned_pointer<T> &p)
  {
    ASSERT_THROW(p.unique_ptr(), unique_ptr_already_acquired);
  }

  template<typename T>
  std::unique_ptr<T> expect_that_get_unique_dont_throw(const owned_pointer<T> &p)
  {
    std::unique_ptr<T> u;
    EXPECT_NO_THROW(u = p.unique_ptr());

    return u;
  }

  template<typename T> bool equal(const owned_pointer<T>& p1, const owned_pointer<T>& p2)
  {
    return (p1 == p2) and (p1.acquired() == p2.acquired()) and (p1.expired() == p2.expired());
  }

  void expect_object_will_be_deleted(const owned_pointer<destruction_test_mock> p)
  {
    EXPECT_CALL(*p, die()).Times(1);
  }

  void create_nine_copies_of(const owned_pointer<destruction_test_mock>& p)
  {
    static std::vector<owned_pointer<destruction_test_mock>> copiesOfPointers;
    copiesOfPointers = {p, p, p, p, p, p, p, p, p};
  }

  template<typename T>
  void release_unique_ptr_and_delete_object(std::unique_ptr<T>& u)
  {
    delete u.release();
  }

  void test_link_semantics(owned_pointer<simple_base_class> p)
  {
    ASSERT_TRUE(p.acquired());
  }

  void test_move_semantics(owned_pointer<test_mock> p)
  {
    ASSERT_FALSE(p.acquired());
  }

  struct A : std::stringstream
  {
    A(const std::string& a) : s(a) {}
    const std::string& s;
  };

  struct I
  {
    virtual std::unique_ptr<std::ostream> create(const std::string&) = 0;
    virtual ~I(){}
  };

  struct ff : I
  {
    MOCK_UNIQUE_METHOD1(create, std::unique_ptr<std::ostream>(const std::string&));
  };

  struct G
  {
    virtual void giveme(std::ostream&) = 0;
  };

  struct Giveme : G
  {
    MOCK_METHOD1(giveme, void(std::ostream&));
  };
};

TEST_F(owned_pointer_ut, isUniqueAndPtrOwnedPointingSameAddress)
{
  auto p = make_owned<int>();
  auto u = expect_that_get_unique_dont_throw(p);

  ASSERT_EQ(u.get(), p.get());
}

TEST_F(owned_pointer_ut, testCreatingPtrOwnedByDefaultCtor)
{
  owned_pointer<int> p{};
  auto u = expect_that_get_unique_dont_throw(p);

  ASSERT_EQ(p.get(), nullptr);
  ASSERT_EQ(u.get(), p.get());
  ASSERT_TRUE(not u);
  ASSERT_TRUE(not p);
  ASSERT_FALSE(p.expired());
  ASSERT_FALSE(p.acquired());
}

TEST_F(owned_pointer_ut, testCreatingPtrOwnedByUniqueFromNullptr)
{
  owned_pointer<int> p = nullptr;
  auto u = expect_that_get_unique_dont_throw(p);

  ASSERT_EQ(p.get(), nullptr);
  ASSERT_EQ(u.get(), p.get());
  ASSERT_TRUE(not u);
  ASSERT_TRUE(not p);
  ASSERT_FALSE(p.expired());
  ASSERT_FALSE(p.acquired());
}

TEST_F(owned_pointer_ut, copyConstructorTest)
{
  auto p1 = make_owned<int>();
  auto p2 = p1;

  ASSERT_TRUE(equal(p1, p2));

  auto u = expect_that_get_unique_dont_throw(p2);

  ASSERT_TRUE(equal(p1, p2));

  assert_that_get_unique_throws(p1);
  assert_that_get_unique_throws(p2);
}

TEST_F(owned_pointer_ut, testMoveAndLinkSemantics)
{
  auto p = make_owned<test_mock>();
  expect_object_will_be_deleted(p);

  auto u = p.unique_ptr();

  test_link_semantics(link<simple_base_class>(u));
  test_link_semantics(link(u));

  const owned_pointer<destruction_test_mock> r = link(u);
  ASSERT_TRUE(r.acquired());

  assert_that_operators_dont_throw(p);
  assert_that_operators_dont_throw(r);

  test_move_semantics(std::move(u));

  assert_that_operators_dont_throw(p);
  assert_that_operators_dont_throw(r);
}

TEST_F(owned_pointer_ut, deleteAfterCopyDontInvalidateCopy)
{
  owned_pointer<destruction_test_mock> copy;
  {
    auto p = make_owned<test_mock>();
    copy = p;
  }

  Mock::VerifyAndClearExpectations(copy.get());

  assert_that_operators_dont_throw(copy);
  expect_object_will_be_deleted(copy);
}

TEST_F(owned_pointer_ut, isAcquireByUniquePtr)
{
  auto p = make_owned<int>();
  auto u = p.unique_ptr();

  ASSERT_TRUE(p.acquired());

  assert_that_get_unique_throws(p);
  assert_that_operators_dont_throw(p);
}

TEST_F(owned_pointer_ut, objectWillBeDeleted)
{
  auto p = make_owned<test_mock>(199);
  expect_object_will_be_deleted(p);
}

TEST_F(owned_pointer_ut, objectWillBeDeletedOnceWhenUniqueIsAcquired)
{
  auto p = make_owned<test_mock>();
  auto u = p.unique_ptr();

  expect_object_will_be_deleted(p);
}

TEST_F(owned_pointer_ut, objectWillBeDeletedOnceWhenUniqueIsAcquiredAndReleased)
{
  auto p = make_owned<test_mock>();
  auto u = p.unique_ptr();

  expect_object_will_be_deleted(p);
  release_unique_ptr_and_delete_object(u);

  assert_that_operators_throw(p);
}

TEST_F(owned_pointer_ut, objectWillBeDeletedWhenMultipleSharedObjects)
{
  auto p = make_owned<test_mock>();

  create_nine_copies_of(p);
  expect_object_will_be_deleted(p);

  ASSERT_FALSE(p.acquired());
  EXPECT_EQ(p.use_count(), 10u);
}

TEST_F(owned_pointer_ut, forNullPointerInvokeUniquePtrHowManyYouWant)
{
  owned_pointer<destruction_test_mock> p;

  for(int i = 0; i < 100; i++)
  {
    ASSERT_FALSE(p.unique_ptr());
    expect_that_get_unique_dont_throw(p);
    assert_that_operators_dont_throw(p);
  }
}

TEST_F(owned_pointer_ut, runtimeErrorIsThrownWhenResourceDeleted)
{
  const auto p = make_owned<test_mock>();
  create_nine_copies_of(p);

  const auto r = p;

  expect_object_will_be_deleted(p);
  {
    auto u = expect_that_get_unique_dont_throw(p);
  }

  assert_that_operators_throw(p);

  const auto w = p;

  assert_that_operators_throw(w);
  assert_that_operators_throw(r);
}

TEST_F(owned_pointer_ut, noRuntimeErrorWhenResourceIsAquiredInUnique)
{
  const auto p = make_owned<test_mock>(12324);
  const auto u = p.unique_ptr();

  expect_object_will_be_deleted(p);

  for(int i = 0; i < 100; i++)
    assert_that_operators_dont_throw(p);
}

TEST_F(owned_pointer_ut, boolOperator)
{
  owned_pointer<int> r;
  auto p = make_owned<int>(12);

  ASSERT_FALSE(!p);
  ASSERT_FALSE(r);
}

TEST_F(owned_pointer_ut, isUniquePtrValidAfterOwnedPtrDeletion)
{
  std::unique_ptr<test_mock> u;
  {
    auto p = make_owned<test_mock>();

    p->x = 0x123;
    u = expect_that_get_unique_dont_throw(p);
  }

  Mock::VerifyAndClearExpectations(u.get());

  EXPECT_CALL(*u, die()).Times(1);
  ASSERT_EQ(u->x, 0x123);
}

TEST_F(owned_pointer_ut, uniquePtrConstructor)
{
  std::unique_ptr<destruction_test_mock> u(new test_mock());
  owned_pointer<destruction_test_mock> p(std::move(u));

  ASSERT_FALSE(u.get());
  expect_object_will_be_deleted(p);
}

TEST_F(owned_pointer_ut, explicitOperatorTest)
{
  const auto p = make_owned<int>();
  const std::unique_ptr<int> u(p);

  ASSERT_TRUE(u.get());
  assert_that_get_unique_throws(p);
}

TEST_F(owned_pointer_ut, testConversionInGoogleMockParams)
{
  mock_class m;
  mock_interface& base = m;
  const auto p = make_owned<test_mock>();

  expect_object_will_be_deleted(p);
  EXPECT_CALL(m, _test(Eq(p))).WillOnce(Return(0));

  base.test(p.unique_ptr());
  assert_that_operators_dont_throw(p);
}

TEST_F(owned_pointer_ut, testIsNullAndNotNullMatchers)
{
  mock_class m;
  mock_interface& base = m;
  const auto p = make_owned<test_mock>(0x123);

  EXPECT_CALL(m, _test(NotNull())).WillOnce(Return(0));
  expect_object_will_be_deleted(p);

  base.test(p.unique_ptr());
  assert_that_operators_dont_throw(p);

  EXPECT_EQ(p->x, 0x123);

  EXPECT_CALL(m, _test(IsNull())).WillOnce(Return(0));
  base.test(nullptr);
}

TEST_F(owned_pointer_ut, assertThatCompareOperatorsDontThrow)
{
  auto p = pobu::make_owned<test_mock>();
  auto r = pobu::make_owned<int>();
  {
    expect_object_will_be_deleted(p);
    std::unique_ptr<test_mock> u{p};
  }

  assert_that_operators_throw(p);

  ASSERT_NO_THROW(p == p);
  ASSERT_NO_THROW(p != r);
  ASSERT_NO_THROW(p == nullptr);
  ASSERT_NO_THROW(p != nullptr);
  ASSERT_NO_THROW(p < r);
  ASSERT_NO_THROW(p > r);
  ASSERT_NO_THROW(p <= r);
  ASSERT_NO_THROW(p >= r);

  ASSERT_EQ(p, p);
  ASSERT_NE(p, r);
  ASSERT_TRUE(p < r);
  ASSERT_TRUE(p <= r);
  ASSERT_FALSE(p > r);
  ASSERT_FALSE(p >= r);
}

TEST_F(owned_pointer_ut, assertThatSharedStateWillBeUpdateAfterPtrOwnedDeletion)
{
  std::unique_ptr<test_mock> u;
  {
    auto p = make_owned<test_mock>();
    u = p.unique_ptr();
  }

  owned_pointer<test_mock> p{std::move(u)};
  expect_object_will_be_deleted(p);

  p.unique_ptr().reset();
  assert_that_operators_throw(p);
}

TEST_F(owned_pointer_ut, assertThatMoveSemanticsIsWorking)
{
  auto p = make_owned<test_mock>();
  owned_pointer<test_mock> r{std::move(p)};
  expect_object_will_be_deleted(r);

  ASSERT_NE(r.get(), nullptr);
  ASSERT_EQ(r.acquired(), false);
  ASSERT_EQ(r.expired(), false);

  r.unique_ptr();

  ASSERT_EQ(r.acquired(), true);
  ASSERT_EQ(r.expired(), true);

  ASSERT_EQ(p.get(), nullptr);
  ASSERT_EQ(p.acquired(), false);
  ASSERT_EQ(p.expired(), false);
}

TEST_F(owned_pointer_ut, testCastingAddressMovement)
{
  ff a;
  Giveme gg;
  std::string ss;
  auto p = make_owned<A>(ss);

  EXPECT_CALL(a, _create(_)).WillOnce(Return(p));
<<<<<<< HEAD
  EXPECT_CALL(gg, giveme(Ref(p.ref_as<std::ostream>())));
=======
  EXPECT_CALL(gg, giveme(Ref(p.cast_to<std::ostream>())));
>>>>>>> c607f812
  {
    I& i = a;
    G& g = gg;

    std::unique_ptr<std::ostream> u = i.create("test-test");
    g.giveme(*u);
  }
}<|MERGE_RESOLUTION|>--- conflicted
+++ resolved
@@ -467,14 +467,10 @@
   ff a;
   Giveme gg;
   std::string ss;
-  auto p = make_owned<A>(ss);
+  owned_pointer<std::ostream> p = make_owned<A>(ss);
 
   EXPECT_CALL(a, _create(_)).WillOnce(Return(p));
-<<<<<<< HEAD
-  EXPECT_CALL(gg, giveme(Ref(p.ref_as<std::ostream>())));
-=======
-  EXPECT_CALL(gg, giveme(Ref(p.cast_to<std::ostream>())));
->>>>>>> c607f812
+  EXPECT_CALL(gg, giveme(Ref(*p)));
   {
     I& i = a;
     G& g = gg;
